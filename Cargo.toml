[package]
name = "stm32l4xx-hal"
version = "0.6.0"
authors = ["Scott Mabin <MabezDev@gmail.com>"]
description = "Hardware abstraction layer for the stm32l4xx chips"
keywords = ["no-std", "stm32l4xx", "stm32l4", "embedded", "embedded-hal"]
categories = [
    "embedded",
    "hardware-support",
    "no-std",
]
repository = "https://github.com/MabezDev/stm32l4xx-hal"
readme = "README.md"
license = "MIT OR Apache-2.0"
exclude = [
	".travis.yml",
	".gitignore",
	"docs/",
	"docs/*"
]
edition = "2018"

[dependencies]
cortex-m = "0.6.3"
nb = "0.1.1"
stm32l4 = "0.13.0"

[dependencies.rand_core]
version = "0.6.2"
default-features = false

[dependencies.cast]
version  = "0.2.2"
default-features = false

[dependencies.void]
version = "1.0.2"
default-features = false

[dependencies.stable_deref_trait]
default-features = false
version = "1.1"

[dependencies.embedded-hal]
version = "0.2.3"
features = ["unproven"]

[dependencies.stm32-usbd]
version = "0.5.0"
features = ["ram_access_2x16"]
optional = true

[dependencies.synopsys-usb-otg]
version = "0.2.4"
features = ["cortex-m", "fs"]
optional = true

[package.metadata.docs.rs]
features = ["rt", "stm32l4x2", "stm32-usbd"]

[features]
rt = ["stm32l4/rt"]
stm32l4x1 = ["stm32l4/stm32l4x1"]
stm32l4x2 = ["stm32l4/stm32l4x2"]
stm32l4x3 = ["stm32l4/stm32l4x3"]
stm32l4x5 = ["stm32l4/stm32l4x5"]
stm32l4x6 = ["stm32l4/stm32l4x6"]
unproven = ["embedded-hal/unproven"]
otg_fs = ["synopsys-usb-otg"]

[dev-dependencies]
panic-halt = "0.2.0"
panic-semihosting = "0.5.0"
cortex-m-semihosting = "0.3.5"
cortex-m-rt = "0.6.12"
usb-device = "0.2.3"
usbd-serial = "0.1.0"
heapless = "0.5"
cortex-m-rtic = "0.5.5"

[dev-dependencies.panic-rtt-target]
version  = "0.1.1"
features = ["cortex-m"]

[dev-dependencies.rtt-target]
version  = "0.2.2"
features = ["cortex-m"]

[profile.dev]
incremental = false
codegen-units = 1

[profile.release]
codegen-units = 1
debug = true
lto = true


[[example]]
name = "adc"
required-features = ["rt", "stm32l4x3"]

[[example]]
name = "irq_button"
required-features = ["rt"]

[[example]]
name = "qspi"
required-features = ["rt", "stm32l4x5"]

[[example]]
name = "rng"
required-features = ["unproven"]

[[example]]
name = "rtc_alarm"
required-features = ["rt"]

[[example]]
name = "rtic_frame_serial_dma"
required-features = ["rt", "stm32l4x2"]

[[example]]
name = "serial_echo_rtic"
required-features = ["rt", "stm32l4x3"]

[[example]]
name = "timer"
required-features = ["rt"]

[[example]]
name = "usb_serial"
required-features = ["rt", "stm32l4x2", "stm32-usbd"]

[[example]]
<<<<<<< HEAD
name = "otg_fs_serial"
required-features = ["rt", "stm32l4x6", "otg_fs"]
=======
name = "i2c_write"
required-features = ["stm32l4x1"]
>>>>>>> 35946d66
<|MERGE_RESOLUTION|>--- conflicted
+++ resolved
@@ -133,10 +133,9 @@
 required-features = ["rt", "stm32l4x2", "stm32-usbd"]
 
 [[example]]
-<<<<<<< HEAD
 name = "otg_fs_serial"
 required-features = ["rt", "stm32l4x6", "otg_fs"]
-=======
+
+[[example]]
 name = "i2c_write"
 required-features = ["stm32l4x1"]
->>>>>>> 35946d66
